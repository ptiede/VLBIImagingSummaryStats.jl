"""
    summary_ringparams(img::IntensityMap;
                        lpmode=(2,), cpmode=(1,),
                        order=1, maxiters=1000)

Analyes the image `img` and produces summary statistics about the it.
For stokes I this includes all the ring parameters from [`center_ring`](@ref).
If the image is polarized this also includes the linear and circular polarization modes
beta modes given by `lpmode` and `cpmode` respectively, as well as `mnet` and `vnet`.
"""
function summary_ringparams(img::IntensityMap{<:StokesParams};
                            lpmode=(1, 2,), cpmode=(1,),
<<<<<<< HEAD
                            order=1, maxiters=1000,
                            cfluxdiam = μas2rad(80.0), divergence=NxCorr)
=======
                            order=3, maxiters=20_000, 
                            divergence=LeastSquares,
                            cfluxdiam = μas2rad(80.0))
>>>>>>> e55ff829
    xopt = summary_ringparams(stokes(img, :I); order, maxiters, cfluxdiam, divergence)
    radx = cfluxdiam/2 + xopt.x0
    rady = cfluxdiam/2 + xopt.y0
    cflux = flux(img[X=-radx..radx, Y=-rady..rady])

    # Now compute the parameters on the shifted and centered image
    simg = img[X=-radx..radx, Y=-rady..rady]
    m_net = mnet(simg)
    v_net = vnet(simg)

    m_avg = mavg(simg)
    v_avg = vavg(simg)

    βlp = lpmodes(simg, lpmode)
    βcp = cpmodes(simg, cpmode)


    n_relp = Tuple((Symbol("re_betalp", "_$n") for n in lpmode))
    real_betalp = NamedTuple{n_relp}(map(real, βlp))
    n_imlp = Tuple((Symbol("im_betalp", "_$n") for n in lpmode))
    imag_betalp = NamedTuple{n_imlp}(map(imag, βlp))

    n_recp = Tuple((Symbol("re_betacp", "_$n") for n in cpmode))
    real_betacp = NamedTuple{n_recp}(map(real, βcp))
    n_imcp = Tuple((Symbol("im_betacp", "_$n") for n in cpmode))
    imag_betacp = NamedTuple{n_imcp}(map(imag, βcp))

    nevpa = netevpa(img)

    return merge(xopt, (;Qtot = cflux.Q, Utot = cflux.U, Vtot=cflux.V), (;evpa=nevpa), (;m_net, m_avg), real_betalp, imag_betalp, (;v_net, v_avg), real_betacp, imag_betacp)
end

function summary_ringparams(img::IntensityMap{<:Real};
                            lpmodes=(2,), cpmodes=(1,),
<<<<<<< HEAD
                            order=1, maxiters=1000, cfluxdiam=μas2rad(80.0),
                            divergence=LeastSquares)
    rimg = regrid(img, imagepixels(μas2rad(120.0), μas2rad(120.0), 48, 48))
    _, xopt, _ = center_template(rimg, MRing{order}; maxiters, div=LeastSquares)
=======
                            order=3, maxiters=20_000,
                            divergence=LeastSquares, 
                            cfluxdiam=μas2rad(80.0))
    g = imagepixels(μas2rad(120.0), μas2rad(120.0), 48, 48)
    _, xopt, _ = center_template(img, MRing{order}; maxiters, grid=g, div=divergence)
>>>>>>> e55ff829
    radx = cfluxdiam/2 + xopt.x0
    rady = cfluxdiam/2 + xopt.y0
    cflux = flux(img[X=-radx..radx, Y=-rady..rady])
    return merge(_flatten_tuple(xopt), (;Itot=cflux))
end

function _flatten_tuple(nt::NamedTuple)
    names = keys(nt)
    vals = values(nt)
    mapreduce(merge, zip(names, vals)) do (name, value)
        return _flatten_tuple(name, value)
    end
end

function _flatten_tuple(name::Symbol, a)
    return NamedTuple{(name,)}((a,))
end

function _flatten_tuple(name::Symbol, t::NTuple{N}) where {N}
    names = Tuple((Symbol("$(name)_$i") for i in 1:N))
    return NamedTuple{names}(t)
end<|MERGE_RESOLUTION|>--- conflicted
+++ resolved
@@ -10,14 +10,9 @@
 """
 function summary_ringparams(img::IntensityMap{<:StokesParams};
                             lpmode=(1, 2,), cpmode=(1,),
-<<<<<<< HEAD
-                            order=1, maxiters=1000,
-                            cfluxdiam = μas2rad(80.0), divergence=NxCorr)
-=======
                             order=3, maxiters=20_000, 
                             divergence=LeastSquares,
                             cfluxdiam = μas2rad(80.0))
->>>>>>> e55ff829
     xopt = summary_ringparams(stokes(img, :I); order, maxiters, cfluxdiam, divergence)
     radx = cfluxdiam/2 + xopt.x0
     rady = cfluxdiam/2 + xopt.y0
@@ -52,18 +47,11 @@
 
 function summary_ringparams(img::IntensityMap{<:Real};
                             lpmodes=(2,), cpmodes=(1,),
-<<<<<<< HEAD
-                            order=1, maxiters=1000, cfluxdiam=μas2rad(80.0),
-                            divergence=LeastSquares)
-    rimg = regrid(img, imagepixels(μas2rad(120.0), μas2rad(120.0), 48, 48))
-    _, xopt, _ = center_template(rimg, MRing{order}; maxiters, div=LeastSquares)
-=======
                             order=3, maxiters=20_000,
                             divergence=LeastSquares, 
                             cfluxdiam=μas2rad(80.0))
     g = imagepixels(μas2rad(120.0), μas2rad(120.0), 48, 48)
     _, xopt, _ = center_template(img, MRing{order}; maxiters, grid=g, div=divergence)
->>>>>>> e55ff829
     radx = cfluxdiam/2 + xopt.x0
     rady = cfluxdiam/2 + xopt.y0
     cflux = flux(img[X=-radx..radx, Y=-rady..rady])
